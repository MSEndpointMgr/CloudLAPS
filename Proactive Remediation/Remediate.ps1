<#
.SYNOPSIS
    Proaction Remediation script for CloudLAPS solution used within Endpoint Analytics with Microsoft Endpoint Manager to rotate a local administrator password.

.DESCRIPTION
    This is the remediation script for a Proactive Remediation in Endpoint Analytics used by the CloudLAPS solution.
    
    It will create a new local administrator account if it doesn't already exist on the device and call an Azure Function API defined in the
    script that will generate a new password, update a Secret in a defined Azure Key Vault and respond back with password to be either set or
    updated on the defined local administrator account.

.NOTES
    FileName:    Remediate.ps1
    Author:      Nickolaj Andersen
    Contact:     @NickolajA
    Created:     2020-09-14
    Updated:     2022-05-13

    Version history:
    1.0.0 - (2020-09-14) Script created
    1.0.1 - (2021-10-07) Updated with output for extended details in MEM portal
    1.0.2 - (2022-01-01) Updated virtual machine array with 'Google Compute Engine'
    1.1.0 - (2022-01-08) Added support for new SendClientEvent function to send client events related to passwor rotation
    1.1.1 - (2022-01-27) Added validation check to test if device is either AAD joined or Hybrid Azure AD joined
    1.1.2 - (2022-05-13) Added support for "User must change password at next logon" checkbox. In that case, the account will be re-created. 
#>
Process {
    # Functions
    function Test-AzureADDeviceRegistration {
        <#
        .SYNOPSIS
            Determine if the device conforms to the requirement of being either Azure AD joined or Hybrid Azure AD joined.
        
        .DESCRIPTION
            Determine if the device conforms to the requirement of being either Azure AD joined or Hybrid Azure AD joined.
        
        .NOTES
            Author:      Nickolaj Andersen
            Contact:     @NickolajA
            Created:     2022-01-27
            Updated:     2022-01-27
        
            Version history:
            1.0.0 - (2022-01-27) Function created
        #>
        Process {
            $AzureADJoinInfoRegistryKeyPath = "HKLM:\SYSTEM\CurrentControlSet\Control\CloudDomainJoin\JoinInfo"
            if (Test-Path -Path $AzureADJoinInfoRegistryKeyPath) {
                return $true
            }
            else {
                return $false
            }
        }
    }

    function Get-AzureADDeviceID {
        <#
        .SYNOPSIS
            Get the Azure AD device ID from the local device.
        
        .DESCRIPTION
            Get the Azure AD device ID from the local device.
        
        .NOTES
            Author:      Nickolaj Andersen
            Contact:     @NickolajA
            Created:     2021-05-26
            Updated:     2021-05-26
        
            Version history:
            1.0.0 - (2021-05-26) Function created
        #>
        Process {
            # Define Cloud Domain Join information registry path
            $AzureADJoinInfoRegistryKeyPath = "HKLM:\SYSTEM\CurrentControlSet\Control\CloudDomainJoin\JoinInfo"

            # Retrieve the child key name that is the thumbprint of the machine certificate containing the device identifier guid
            $AzureADJoinInfoThumbprint = Get-ChildItem -Path $AzureADJoinInfoRegistryKeyPath | Select-Object -ExpandProperty "PSChildName"
            if ($AzureADJoinInfoThumbprint -ne $null) {
                # Retrieve the machine certificate based on thumbprint from registry key
                $AzureADJoinCertificate = Get-ChildItem -Path "Cert:\LocalMachine\My" -Recurse | Where-Object { $PSItem.Thumbprint -eq $AzureADJoinInfoThumbprint }
                if ($AzureADJoinCertificate -ne $null) {
                    # Determine the device identifier from the subject name
                    $AzureADDeviceID = ($AzureADJoinCertificate | Select-Object -ExpandProperty "Subject") -replace "CN=", ""
                    
                    # Write event log entry with DeviceId
                    Write-EventLog -LogName $EventLogName -Source $EventLogSource -EntryType Information -EventId 51 -Message "CloudLAPS: Azure AD device identifier: $($AzureADDeviceID)"

                    # Handle return value
                    return $AzureADDeviceID
                }
            }
        }
    }

    function Get-AzureADRegistrationCertificateThumbprint {
        <#
        .SYNOPSIS
            Get the thumbprint of the certificate used for Azure AD device registration.
        
        .DESCRIPTION
            Get the thumbprint of the certificate used for Azure AD device registration.
        
        .NOTES
            Author:      Nickolaj Andersen
            Contact:     @NickolajA
            Created:     2021-06-03
            Updated:     2021-06-03
        
            Version history:
            1.0.0 - (2021-06-03) Function created
        #>
        Process {
            # Define Cloud Domain Join information registry path
            $AzureADJoinInfoRegistryKeyPath = "HKLM:\SYSTEM\CurrentControlSet\Control\CloudDomainJoin\JoinInfo"
    
            # Retrieve the child key name that is the thumbprint of the machine certificate containing the device identifier guid
            $AzureADJoinInfoThumbprint = Get-ChildItem -Path $AzureADJoinInfoRegistryKeyPath | Select-Object -ExpandProperty "PSChildName"
    
            # Handle return value
            return $AzureADJoinInfoThumbprint
        }
    }
    
    function New-RSACertificateSignature {
        <#
        .SYNOPSIS
            Creates a new signature based on content passed as parameter input using the private key of a certificate determined by it's thumbprint, to sign the computed hash of the content.
        
        .DESCRIPTION
            Creates a new signature based on content passed as parameter input using the private key of a certificate determined by it's thumbprint, to sign the computed hash of the content.
            The certificate used must be available in the LocalMachine\My certificate store, and must also contain a private key.
    
        .PARAMETER Content
            Specify the content string to be signed.
    
        .PARAMETER Thumbprint
            Specify the thumbprint of the certificate.
        
        .NOTES
            Author:      Nickolaj Andersen / Thomas Kurth
            Contact:     @NickolajA
            Created:     2021-06-03
            Updated:     2021-06-03
        
            Version history:
            1.0.0 - (2021-06-03) Function created
    
            Credits to Thomas Kurth for sharing his original C# code.
        #>
        param(
            [parameter(Mandatory = $true, HelpMessage = "Specify the content string to be signed.")]
            [ValidateNotNullOrEmpty()]
            [string]$Content,
    
            [parameter(Mandatory = $true, HelpMessage = "Specify the thumbprint of the certificate.")]
            [ValidateNotNullOrEmpty()]
            [string]$Thumbprint
        )
        Process {
            # Determine the certificate based on thumbprint input
            $Certificate = Get-ChildItem -Path "Cert:\LocalMachine\My" -Recurse | Where-Object { $PSItem.Thumbprint -eq $CertificateThumbprint }
            if ($Certificate -ne $null) {
                if ($Certificate.HasPrivateKey -eq $true) {
                    # Read the RSA private key
                    $RSAPrivateKey = [System.Security.Cryptography.X509Certificates.RSACertificateExtensions]::GetRSAPrivateKey($Certificate)
                    
                    if ($RSAPrivateKey -ne $null) {
                        if ($RSAPrivateKey -is [System.Security.Cryptography.RSACng]) {
                            # Construct a new SHA256Managed object to be used when computing the hash
                            $SHA256Managed = New-Object -TypeName "System.Security.Cryptography.SHA256Managed"
    
                            # Construct new UTF8 unicode encoding object
                            $UnicodeEncoding = [System.Text.UnicodeEncoding]::UTF8
    
                            # Convert content to byte array
                            [byte[]]$EncodedContentData = $UnicodeEncoding.GetBytes($Content)
    
                            # Compute the hash
                            [byte[]]$ComputedHash = $SHA256Managed.ComputeHash($EncodedContentData)
    
                            # Create signed signature with computed hash
                            [byte[]]$SignatureSigned = $RSAPrivateKey.SignHash($ComputedHash, [System.Security.Cryptography.HashAlgorithmName]::SHA256, [System.Security.Cryptography.RSASignaturePadding]::Pkcs1)
    
                            # Convert signature to Base64 string
                            $SignatureString = [System.Convert]::ToBase64String($SignatureSigned)
                            
                            # Handle return value
                            return $SignatureString
                        }
                    }
                }
            }
        }
    }
    
    function Get-PublicKeyBytesEncodedString {
        <#
        .SYNOPSIS
            Returns the public key byte array encoded as a Base64 string, of the certificate where the thumbprint passed as parameter input is a match.
        
        .DESCRIPTION
            Returns the public key byte array encoded as a Base64 string, of the certificate where the thumbprint passed as parameter input is a match.
            The certificate used must be available in the LocalMachine\My certificate store.
    
        .PARAMETER Thumbprint
            Specify the thumbprint of the certificate.
        
        .NOTES
            Author:      Nickolaj Andersen / Thomas Kurth
            Contact:     @NickolajA
            Created:     2021-06-07
            Updated:     2021-06-07
        
            Version history:
            1.0.0 - (2021-06-07) Function created
    
            Credits to Thomas Kurth for sharing his original C# code.
        #>
        param(
            [parameter(Mandatory = $true, HelpMessage = "Specify the thumbprint of the certificate.")]
            [ValidateNotNullOrEmpty()]
            [string]$Thumbprint
        )
        Process {
            # Determine the certificate based on thumbprint input
            $Certificate = Get-ChildItem -Path "Cert:\LocalMachine\My" -Recurse | Where-Object { $PSItem.Thumbprint -eq $Thumbprint }
            if ($Certificate -ne $null) {
                # Get the public key bytes
                [byte[]]$PublicKeyBytes = $Certificate.GetPublicKey()
    
                # Handle return value
                return [System.Convert]::ToBase64String($PublicKeyBytes)
            }
        }
    }

    function Get-ComputerSystemType {
        <#
        .SYNOPSIS
            Get the computer system type, either VM or NonVM.
        
        .DESCRIPTION
            Get the computer system type, either VM or NonVM.
        
        .NOTES
            Author:      Nickolaj Andersen
            Contact:     @NickolajA
            Created:     2021-06-07
            Updated:     2022-01-01
        
            Version history:
            1.0.0 - (2021-06-07) Function created
            1.0.1 - (2022-01-01) Updated virtual machine array with 'Google Compute Engine'
        #>
        Process {
            # Check if computer system type is virtual
            $ComputerSystemModel = Get-WmiObject -Class "Win32_ComputerSystem" | Select-Object -ExpandProperty "Model"
            if ($ComputerSystemModel -in @("Virtual Machine", "VMware Virtual Platform", "VirtualBox", "HVM domU", "KVM", "VMWare7,1", "Google Compute Engine")) {
                $ComputerSystemType = "VM"
            }
            else {
                $ComputerSystemType = "NonVM"
            }

            # Handle return value
            return $ComputerSystemType
        }
    }

    # Define the local administrator user name
    $LocalAdministratorName = "<Enter the name of the local administrator account>"

    # Construct the required URI for the Azure Function URL
    $SetSecretURI = "<Enter Azure Functions URI for SetSecret function>"
    $SendClientEventURI = "<Enter Azure Functions URI for SendClientEvent function>"

    # Control whether client-side events should be sent to Log Analytics workspace
    # Set to $true to enable this feature
    $SendClientEvent = $false

    # Define event log variables
    $EventLogName = "CloudLAPS-Client"
    $EventLogSource = "CloudLAPS-Client"

    # Validate that device is either Azure AD joined or Hybrid Azure AD joined
    if (Test-AzureADDeviceRegistration -eq $true) {
        # Intiate logging
        Write-EventLog -LogName $EventLogName -Source $EventLogSource -EntryType Information -EventId 10 -Message "CloudLAPS: Local administrator account password rotation started"

        # Retrieve variables required to build request header
        $SerialNumber = Get-WmiObject -Class "Win32_BIOS" | Select-Object -ExpandProperty "SerialNumber"
        $ComputerSystemType = Get-ComputerSystemType
        $AzureADDeviceID = Get-AzureADDeviceID
        $CertificateThumbprint = Get-AzureADRegistrationCertificateThumbprint
        $Signature = New-RSACertificateSignature -Content $AzureADDeviceID -Thumbprint $CertificateThumbprint
        $PublicKeyBytesEncoded = Get-PublicKeyBytesEncodedString -Thumbprint $CertificateThumbprint

        # Construct SetSecret function request header
        $SetSecretHeaderTable = [ordered]@{
<<<<<<< HEAD
            DeviceName   = $env:COMPUTERNAME
            DeviceID     = $AzureADDeviceID
            SerialNumber = if (-not([string]::IsNullOrEmpty($SerialNumber))) { $SerialNumber } else { $env:COMPUTERNAME } # fall back to computer name if serial number is not present
            Type         = $ComputerSystemType
            Signature    = $Signature
            Thumbprint   = $CertificateThumbprint
            PublicKey    = $PublicKeyBytesEncoded
            ContentType  = "Local Administrator"
            UserName     = $LocalAdministratorName
=======
            DeviceName = $env:COMPUTERNAME
            DeviceID = $AzureADDeviceID
            SerialNumber = if (-not([string]::IsNullOrEmpty($SerialNumber)) -and ($SerialNumber -ne "System Serial Number")) { $SerialNumber } else { $env:COMPUTERNAME } # fall back to computer name if serial number is not present or equals "System Serial Number"
            Type = $ComputerSystemType
            Signature = $Signature
            Thumbprint = $CertificateThumbprint
            PublicKey = $PublicKeyBytesEncoded
            ContentType = "Local Administrator"
            UserName = $LocalAdministratorName
>>>>>>> 4ca9aa43
        }

        # Construct SendClientEvent request header
        $SendClientEventHeaderTable = [ordered]@{
<<<<<<< HEAD
            DeviceName             = $env:COMPUTERNAME
            DeviceID               = $AzureADDeviceID
            SerialNumber           = if (-not([string]::IsNullOrEmpty($SerialNumber))) { $SerialNumber } else { $env:COMPUTERNAME } # fall back to computer name if serial number is not present
            Signature              = $Signature
            Thumbprint             = $CertificateThumbprint
            PublicKey              = $PublicKeyBytesEncoded        
=======
            DeviceName = $env:COMPUTERNAME
            DeviceID = $AzureADDeviceID
            SerialNumber = if (-not([string]::IsNullOrEmpty($SerialNumber)) -and ($SerialNumber -ne "System Serial Number")) { $SerialNumber } else { $env:COMPUTERNAME } # fall back to computer name if serial number is not present or equals "System Serial Number"
            Signature = $Signature
            Thumbprint = $CertificateThumbprint
            PublicKey = $PublicKeyBytesEncoded        
>>>>>>> 4ca9aa43
            PasswordRotationResult = ""
            DateTimeUtc            = (Get-Date).ToUniversalTime().ToString()
            ClientEventMessage     = ""
        }

        # Initiate exit code variable with default value if not errors are caught
        $ExitCode = 0

        # Initiate extended output variable
        $ExtendedOutput = [string]::Empty

        # Use TLS 1.2 connection when calling Azure Function
        [Net.ServicePointManager]::SecurityProtocol = [Net.SecurityProtocolType]::Tls12

        try {
            # Call Azure Function SetSecret to store new secret in Key Vault for current computer and have the randomly generated password returned
            Write-EventLog -LogName $EventLogName -Source $EventLogSource -EntryType Information -EventId 11 -Message "CloudLAPS: Calling Azure Function API for password generation and secret update"
            $APIResponse = Invoke-RestMethod -Method "POST" -Uri $SetSecretURI -Body ($SetSecretHeaderTable | ConvertTo-Json) -ContentType "application/json" -ErrorAction Stop

            if ([string]::IsNullOrEmpty($APIResponse)) {
                Write-EventLog -LogName $EventLogName -Source $EventLogSource -EntryType Error -EventId 13 -Message "CloudLAPS: Retrieved an empty response from Azure Function URL"; $ExitCode = 1
            }
            else {
                # Convert password returned from Azure Function API call to secure string
                $SecurePassword = ConvertTo-SecureString -String $APIResponse -AsPlainText -Force

                # Check if existing local administrator user account exists
                $LocalAdministratorAccount = Get-LocalUser -Name $LocalAdministratorName -ErrorAction SilentlyContinue
                if ($LocalAdministratorAccount -eq $null) {
                    # Create local administrator account
                    try {
                        Write-EventLog -LogName $EventLogName -Source $EventLogSource -EntryType Information -EventId 20 -Message "CloudLAPS: Local administrator account does not exist, attempt to create it"
                        New-LocalUser -Name $LocalAdministratorName -Password $SecurePassword -PasswordNeverExpires -AccountNeverExpires -UserMayNotChangePassword -ErrorAction Stop

                        try {
                            # Add to local built-in security groups: Administrators (S-1-5-32-544)
                            foreach ($Group in @("S-1-5-32-544")) {
                                $GroupName = Get-LocalGroup -SID $Group | Select-Object -ExpandProperty "Name"
                                Write-EventLog -LogName $EventLogName -Source $EventLogSource -EntryType Information -EventId 22 -Message "CloudLAPS: Adding local administrator account to security group '$($GroupName)'"
                                Add-LocalGroupMember -SID $Group -Member $LocalAdministratorName -ErrorAction Stop
                            }

                            # Handle output for extended details in MEM portal
                            $ExtendedOutput = "AdminAccountCreated"
                        }
                        catch [System.Exception] {
                            Write-EventLog -LogName $EventLogName -Source $EventLogSource -EntryType Error -EventId 23 -Message "CloudLAPS: Failed to add '$($LocalAdministratorName)' user account as a member of local '$($GroupName)' group. Error message: $($PSItem.Exception.Message)"; $ExitCode = 1
                        }
                    }
                    catch [System.Exception] {
                        Write-EventLog -LogName $EventLogName -Source $EventLogSource -EntryType Error -EventId 21 -Message "CloudLAPS: Failed to create new '$($LocalAdministratorName)' local user account. Error message: $($PSItem.Exception.Message)"; $ExitCode = 1
                    }
                }
                else {
                    # Local administrator account already exists, reset password
                    try {
                        Write-EventLog -LogName $EventLogName -Source $EventLogSource -EntryType Information -EventId 30 -Message "CloudLAPS: Local administrator account exists, updating password"

                        # Determine if changes are being made to the built-in local administrator account, if so don't attempt to set properties for password changes
                        if ($LocalAdministratorAccount.SID -match "S-1-5-21-.*-500") {
                            Set-LocalUser -Name $LocalAdministratorName -Password $SecurePassword -PasswordNeverExpires $true -ErrorAction Stop
                        }
                        else {
                            $PasswordLastSet = (Get-LocalUser $LocalAdministratorName | Select-Object *).PasswordLastSet
                            if (!($PasswordLastSet)) {
                                Write-EventLog -LogName $EventLogName -Source $EventLogSource -EntryType Information -EventId 32 -Message "CloudLAPS: Local administrator account exists but is configured with 'User must change password at next logon', attempting to re-create account '$($LocalAdministratorName)'"
                                try {
                                    Write-EventLog -LogName $EventLogName -Source $EventLogSource -EntryType Information -EventId 34 -Message "CloudLAPS: Local administrator account deleted."
                                    Remove-LocalUser -Name $LocalAdministratorName
                                    Write-EventLog -LogName $EventLogName -Source $EventLogSource -EntryType Information -EventId 20 -Message "CloudLAPS: Local administrator account does not exist, attempt to create it"
                                    New-LocalUser -Name $LocalAdministratorName -Password $SecurePassword -PasswordNeverExpires -AccountNeverExpires -UserMayNotChangePassword -ErrorAction Stop
                                    try {
                                        # Add to local built-in security groups: Administrators (S-1-5-32-544)
                                        foreach ($Group in @("S-1-5-32-544")) {
                                            $GroupName = Get-LocalGroup -SID $Group | Select-Object -ExpandProperty "Name"
                                            Write-EventLog -LogName $EventLogName -Source $EventLogSource -EntryType Information -EventId 22 -Message "CloudLAPS: Adding local administrator account to security group '$($GroupName)'"
                                            Add-LocalGroupMember -SID $Group -Member $LocalAdministratorName -ErrorAction Stop
                                        }

                                        # Handle output for extended details in MEM portal
                                        $ExtendedOutput = "AdminAccountCreated"
                                    }
                                    catch [System.Exception] {
                                        Write-EventLog -LogName $EventLogName -Source $EventLogSource -EntryType Error -EventId 23 -Message "CloudLAPS: Failed to add '$($LocalAdministratorName)' user account as a member of local '$($GroupName)' group. Error message: $($PSItem.Exception.Message)"; $ExitCode = 1
                                    }
                                }
                                catch [System.Exception] {
                                    Write-EventLog -LogName $EventLogName -Source $EventLogSource -EntryType Error -EventId 23 -Message "CloudLAPS: Failed to re-create '$($LocalAdministratorName)' local user account. Error message: $($PSItem.Exception.Message)"; $ExitCode = 1
                                }
                            }
                            else {                   
                                Set-LocalUser -Name $LocalAdministratorName -Password $SecurePassword -PasswordNeverExpires $true -UserMayChangePassword $false -ErrorAction Stop 
                            }
                            # Handle output for extended details in MEM portal
                            $ExtendedOutput = "PasswordRotated"
                        }
                        # Handle output for extended details in MEM portal
                        $ExtendedOutput = "PasswordRotated"
                    }
                    catch [System.Exception] {
                        Write-EventLog -LogName $EventLogName -Source $EventLogSource -EntryType Error -EventId 31 -Message "CloudLAPS: Failed to rotate password for '$($LocalAdministratorName)' local user account. Error message: $($PSItem.Exception.Message)"; $ExitCode = 1
                    }
                }

                if (($SendClientEvent -eq $true) -and ($Error.Count -eq 0)) {
                    # Amend header table with success parameters before sending client event
                    $SendClientEventHeaderTable["PasswordRotationResult"] = "Success"
                    $SendClientEventHeaderTable["ClientEventMessage"] = "Password rotation completed successfully"

                    try {
                        # Call Azure Functions SendClientEvent API to post client event
                        $APIResponse = Invoke-RestMethod -Method "POST" -Uri $SendClientEventURI -Body ($SendClientEventHeaderTable | ConvertTo-Json) -ContentType "application/json" -ErrorAction Stop
        
                        Write-EventLog -LogName $EventLogName -Source $EventLogSource -EntryType Information -EventId 50 -Message "CloudLAPS: Successfully sent client event to API. Message: $($SendClientEventHeaderTable["ClientEventMessage"])"
                    }
                    catch [System.Exception] {
                        Write-EventLog -LogName $EventLogName -Source $EventLogSource -EntryType Error -EventId 51 -Message "CloudLAPS: Failed to send client event to API. Error message: $($PSItem.Exception.Message)"; $ExitCode = 1
                    }
                }

                # Final event log entry
                Write-EventLog -LogName $EventLogName -Source $EventLogSource -EntryType Information -EventId 40 -Message "CloudLAPS: Local administrator account password rotation completed"
            }
        }
        catch [System.Exception] {
            switch ($PSItem.Exception.Response.StatusCode) {
                "Forbidden" {
                    # Handle output for extended details in MEM portal
                    $FailureResult = "NotAllowed"
                    $FailureMessage = "Password rotation not allowed"
                    $ExtendedOutput = $FailureResult

                    # Write to event log and set exit code
                    Write-EventLog -LogName $EventLogName -Source $EventLogSource -EntryType Warning -EventId 14 -Message "CloudLAPS: Forbidden, password was not allowed to be updated"; $ExitCode = 0
                }
                "BadRequest" {
                    # Handle output for extended details in MEM portal
                    $FailureResult = "BadRequest"
                    $FailureMessage = "Password rotation failed with BadRequest"
                    $ExtendedOutput = $FailureResult

                    # Write to event log and set exit code
                    Write-EventLog -LogName $EventLogName -Source $EventLogSource -EntryType Error -EventId 15 -Message "CloudLAPS: BadRequest, failed to update password"; $ExitCode = 1
                }
                default {
                    # Handle output for extended details in MEM portal
                    $FailureResult = "Failed"
                    $FailureMessage = "Password rotation failed with unknown reason"
                    $ExtendedOutput = $FailureResult

                    # Write to event log and set exit code
                    Write-EventLog -LogName $EventLogName -Source $EventLogSource -EntryType Error -EventId 12 -Message "CloudLAPS: Call to Azure Function URI failed. Error message: $($PSItem.Exception.Message)"; $ExitCode = 1
                }
            }

            if ($SendClientEvent -eq $true) {
                # Amend header table with success parameters before sending client event
                $SendClientEventHeaderTable["PasswordRotationResult"] = $FailureResult
                $SendClientEventHeaderTable["ClientEventMessage"] = $FailureMessage

                try {
                    # Call Azure Functions SendClientEvent API to post client event
                    $APIResponse = Invoke-RestMethod -Method "POST" -Uri $SendClientEventURI -Body ($SendClientEventHeaderTable | ConvertTo-Json) -ContentType "application/json" -ErrorAction Stop

                    Write-EventLog -LogName $EventLogName -Source $EventLogSource -EntryType Information -EventId 52 -Message "CloudLAPS: Successfully sent client event to API. Message: $($FailureMessage)"
                }
                catch [System.Exception] {
                    Write-EventLog -LogName $EventLogName -Source $EventLogSource -EntryType Error -EventId 53 -Message "CloudLAPS: Failed to send client event to API. Error message: $($PSItem.Exception.Message)"; $ExitCode = 1
                }
            }        
        }
    }
    else {
        Write-EventLog -LogName $EventLogName -Source $EventLogSource -EntryType Error -EventId 1 -Message "CloudLAPS: Azure AD device registration failed, device is not Azure AD joined or Hybrid Azure AD joined"; $ExitCode = 1

        # Handle output for extended details in MEM portal
        $ExtendedOutput = "DeviceRegistrationTestFailed"
    }

    # Write output for extended details in MEM portal
    Write-Output -InputObject $ExtendedOutput

    # Handle exit code
    exit $ExitCode
}<|MERGE_RESOLUTION|>--- conflicted
+++ resolved
@@ -299,46 +299,25 @@
 
         # Construct SetSecret function request header
         $SetSecretHeaderTable = [ordered]@{
-<<<<<<< HEAD
-            DeviceName   = $env:COMPUTERNAME
-            DeviceID     = $AzureADDeviceID
-            SerialNumber = if (-not([string]::IsNullOrEmpty($SerialNumber))) { $SerialNumber } else { $env:COMPUTERNAME } # fall back to computer name if serial number is not present
-            Type         = $ComputerSystemType
-            Signature    = $Signature
-            Thumbprint   = $CertificateThumbprint
-            PublicKey    = $PublicKeyBytesEncoded
-            ContentType  = "Local Administrator"
-            UserName     = $LocalAdministratorName
-=======
             DeviceName = $env:COMPUTERNAME
             DeviceID = $AzureADDeviceID
-            SerialNumber = if (-not([string]::IsNullOrEmpty($SerialNumber)) -and ($SerialNumber -ne "System Serial Number")) { $SerialNumber } else { $env:COMPUTERNAME } # fall back to computer name if serial number is not present or equals "System Serial Number"
+            SerialNumber = if (-not([string]::IsNullOrEmpty($SerialNumber))) { $SerialNumber } else { $env:COMPUTERNAME } # fall back to computer name if serial number is not present
             Type = $ComputerSystemType
             Signature = $Signature
             Thumbprint = $CertificateThumbprint
             PublicKey = $PublicKeyBytesEncoded
             ContentType = "Local Administrator"
             UserName = $LocalAdministratorName
->>>>>>> 4ca9aa43
         }
 
         # Construct SendClientEvent request header
         $SendClientEventHeaderTable = [ordered]@{
-<<<<<<< HEAD
-            DeviceName             = $env:COMPUTERNAME
-            DeviceID               = $AzureADDeviceID
-            SerialNumber           = if (-not([string]::IsNullOrEmpty($SerialNumber))) { $SerialNumber } else { $env:COMPUTERNAME } # fall back to computer name if serial number is not present
-            Signature              = $Signature
-            Thumbprint             = $CertificateThumbprint
-            PublicKey              = $PublicKeyBytesEncoded        
-=======
             DeviceName = $env:COMPUTERNAME
             DeviceID = $AzureADDeviceID
             SerialNumber = if (-not([string]::IsNullOrEmpty($SerialNumber)) -and ($SerialNumber -ne "System Serial Number")) { $SerialNumber } else { $env:COMPUTERNAME } # fall back to computer name if serial number is not present or equals "System Serial Number"
             Signature = $Signature
             Thumbprint = $CertificateThumbprint
-            PublicKey = $PublicKeyBytesEncoded        
->>>>>>> 4ca9aa43
+            PublicKey = $PublicKeyBytesEncoded         
             PasswordRotationResult = ""
             DateTimeUtc            = (Get-Date).ToUniversalTime().ToString()
             ClientEventMessage     = ""
